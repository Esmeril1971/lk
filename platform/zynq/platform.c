--- conflicted
+++ resolved
@@ -36,13 +36,9 @@
 #include <platform/timer.h>
 #include "platform_p.h"
 
-<<<<<<< HEAD
-extern void arm_reset(void);
-=======
 #if ZYNQ_SDRAM_INIT
 STATIC_ASSERT(SDRAM_SIZE != 0);
 #endif
->>>>>>> 2f44d342
 
 /* target can specify this as the initial jam table to set up the soc */
 __WEAK void ps7_init(void) { }
@@ -402,11 +398,6 @@
     pmm_add_arena(&sdram_arena);
 #endif
     pmm_add_arena(&sram_arena);
-
-    /* start the second cpu */
-    /* the boot rom has been holding it in a wfe loop up until now */
-    *REG32(0xfffffff0) = (uint32_t)(MEMBASE + KERNEL_LOAD_OFFSET);
-    __asm__ volatile("sev");
 }
 
 void platform_init(void)
